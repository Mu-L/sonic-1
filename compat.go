<<<<<<< HEAD
// +build !amd64 go1.20
=======
//go:build !amd64
// +build !amd64
>>>>>>> b52e528d

/*
 * Copyright 2021 ByteDance Inc.
 *
 * Licensed under the Apache License, Version 2.0 (the "License");
 * you may not use this file except in compliance with the License.
 * You may obtain a copy of the License at
 *
 *     http://www.apache.org/licenses/LICENSE-2.0
 *
 * Unless required by applicable law or agreed to in writing, software
 * distributed under the License is distributed on an "AS IS" BASIS,
 * WITHOUT WARRANTIES OR CONDITIONS OF ANY KIND, either express or implied.
 * See the License for the specific language governing permissions and
 * limitations under the License.
 */

package sonic

import (
    `bytes`
    `encoding/json`
    `io`
    `reflect`

    `github.com/bytedance/sonic/option`
)

type frozenConfig struct {
    Config
}

// Froze convert the Config to API
func (cfg Config) Froze() API {
    api := &frozenConfig{Config: cfg}
    return api
}

func (cfg *frozenConfig) marshalOptions(val interface{}, prefix, indent string) ([]byte, error) {
    w := bytes.NewBuffer([]byte{})
    enc := json.NewEncoder(w)
    enc.SetEscapeHTML(cfg.EscapeHTML)
    enc.SetIndent(prefix, indent)
    err := enc.Encode(val)
	out := w.Bytes()

	// json.Encoder always appends '\n' after encoding,
	// which is not same with json.Marshal()
	if len(out) > 0 && out[len(out)-1] == '\n' {
		out = out[:len(out)-1]
	}
	return out, err
}

// Marshal is implemented by sonic
func (cfg *frozenConfig) Marshal(val interface{}) ([]byte, error) {
    if !cfg.EscapeHTML {
        return cfg.marshalOptions(val, "", "")
    }
    return json.Marshal(val)
}

// MarshalToString is implemented by sonic
func (cfg *frozenConfig) MarshalToString(val interface{}) (string, error) {
    out, err := cfg.Marshal(val)
    return string(out), err
}

// MarshalIndent is implemented by sonic
func (cfg *frozenConfig) MarshalIndent(val interface{}, prefix, indent string) ([]byte, error) {
    if !cfg.EscapeHTML {
        return cfg.marshalOptions(val, prefix, indent)
    }
    return json.MarshalIndent(val, prefix, indent)
}

// UnmarshalFromString is implemented by sonic
func (cfg *frozenConfig) UnmarshalFromString(buf string, val interface{}) error {
    r := bytes.NewBufferString(buf)
    dec := json.NewDecoder(r)
    if cfg.UseNumber {
        dec.UseNumber()
    }
    if cfg.DisallowUnknownFields {
        dec.DisallowUnknownFields()
    }
    return dec.Decode(val)
}

// Unmarshal is implemented by sonic
func (cfg *frozenConfig) Unmarshal(buf []byte, val interface{}) error {
    return cfg.UnmarshalFromString(string(buf), val)
}

// NewEncoder is implemented by sonic
func (cfg *frozenConfig) NewEncoder(writer io.Writer) Encoder {
    enc := json.NewEncoder(writer)
    if !cfg.EscapeHTML {
        enc.SetEscapeHTML(cfg.EscapeHTML)
    }
    return enc
}

// NewDecoder is implemented by sonic
func (cfg *frozenConfig) NewDecoder(reader io.Reader) Decoder {
    dec := json.NewDecoder(reader)
    if cfg.UseNumber {
        dec.UseNumber()
    }
    if cfg.DisallowUnknownFields {
        dec.DisallowUnknownFields()
    }
    return dec
}

// Valid is implemented by sonic
func (cfg *frozenConfig) Valid(data []byte) bool {
    return json.Valid(data)
}


// Pretouch compiles vt ahead-of-time to avoid JIT compilation on-the-fly, in
// order to reduce the first-hit latency at **amd64** Arch.
// Opts are the compile options, for example, "option.WithCompileRecursiveDepth" is
// a compile option to set the depth of recursive compile for the nested struct type.
// * This is the none implement for !amd64.
// It will be useful for someone who develop with !amd64 arch,like Mac M1.
func Pretouch(vt reflect.Type, opts ...option.CompileOption) error {
    return nil
}
<|MERGE_RESOLUTION|>--- conflicted
+++ resolved
@@ -1,9 +1,5 @@
-<<<<<<< HEAD
-// +build !amd64 go1.20
-=======
 //go:build !amd64
 // +build !amd64
->>>>>>> b52e528d
 
 /*
  * Copyright 2021 ByteDance Inc.
