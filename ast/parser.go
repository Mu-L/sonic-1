--- conflicted
+++ resolved
@@ -18,12 +18,6 @@
 
 import (
     `fmt`
-<<<<<<< HEAD
-    `unsafe`
-    `runtime`
-=======
->>>>>>> 67cffb15
-
     `github.com/bytedance/sonic/internal/native/types`
     `github.com/bytedance/sonic/internal/rt`
 )
@@ -311,37 +305,6 @@
     }
 }
 
-<<<<<<< HEAD
-func (self *Parser) skip() (int, types.ParsingError) {
-    fsm := types.NewStateMachine()
-    start := native.SkipOne(&self.s, &self.p, fsm, uint64(0))
-    types.FreeStateMachine(fsm)
-    
-    if start < 0 {
-        return self.p, types.ParsingError(-start)
-    }
-    return start, 0
-}
-
-func (self *Parser) skipFast() (int, types.ParsingError) {
-    start := native.SkipOneFast(&self.s, &self.p)
-    if start < 0 {
-        return self.p, types.ParsingError(-start)
-    }
-    return start, 0
-}
-
-func (self *Parser) getByPath(path ...interface{}) (int, types.ParsingError) {
-    start := native.GetByPath(&self.s, &self.p, &path)
-    runtime.KeepAlive(path)
-    if start < 0 {
-        return self.p, types.ParsingError(-start)
-    }
-    return start, 0
-}
-
-=======
->>>>>>> 67cffb15
 func (self *Parser) searchKey(match string) types.ParsingError {
     ns := len(self.s)
     if err := self.object(); err != 0 {
