/*
 * Copyright 2021 ByteDance Inc.
 *
 * Licensed under the Apache License, Version 2.0 (the "License");
 * you may not use this file except in compliance with the License.
 * You may obtain a copy of the License at
 *
 *     http://www.apache.org/licenses/LICENSE-2.0
 *
 * Unless required by applicable law or agreed to in writing, software
 * distributed under the License is distributed on an "AS IS" BASIS,
 * WITHOUT WARRANTIES OR CONDITIONS OF ANY KIND, either express or implied.
 * See the License for the specific language governing permissions and
 * limitations under the License.
 */

package ast

import (
    `math`
    `runtime`
    `strconv`
    `strings`
    `sync`
    `testing`

    `github.com/stretchr/testify/assert`
)


func TestGC_Search(t *testing.T) {
    if debugSyncGC {
        return
    }
    _, err := NewSearcher(_TwitterJson).GetByPath("statuses", 0, "id")
    if err != nil {
        t.Fatal(err)
    }
    wg := &sync.WaitGroup{}
    // A limitation of the race detecting is 8128.
    // See https://github.com/golang/go/issues/43898
    N := 5000
    for i:=0; i<N; i++ {
        wg.Add(1)
        go func (wg *sync.WaitGroup)  {
            defer wg.Done()
            _, err := NewSearcher(_TwitterJson).GetByPath("statuses", 0, "id")
            if err != nil {
                t.Fatal(err)
            }
            runtime.GC()
        }(wg)
    }
    wg.Wait()
}

func TestExportError(t *testing.T) {
    data := `{"a":]`
    p := NewSearcher(data)
    _, err := p.GetByPath("a")
    if err == nil {
        t.Fatal()
    }
<<<<<<< HEAD
    if err.Error() != `"Syntax error at index 5: invalid char\n\n\t{\"a\":]\n\t.....^\n"` {
        t.Fatal(err.Error())
=======
    if strings.Index(err.Error(), `"Syntax error at `) != 0 {
        t.Fatal(err)
>>>>>>> 67cffb15
    }

    data = `:"b"]`
    p = NewSearcher(data)
    _, err = p.GetByPath("a")
    if err == nil {
        t.Fatal()
    }
    if err.Error() != `"Syntax error at index 0: invalid char\n\n\t:\"b\"]\n\t^....\n"` {
        t.Fatal(err)
    }

    data = `{:"b"]`
    p = NewSearcher(data)
    _, err = p.GetByPath("a")
    if err == nil {
        t.Fatal()
    }
    if err.Error() != `"Syntax error at index 1: invalid char\n\n\t{:\"b\"]\n\t.^....\n"` {
        t.Fatal(err)
    }
}

func TestSearcher_GetByPath(t *testing.T) {
    s := NewSearcher(` { "xx" : [] ,"yy" :{ }, "test" : [ true , 0.1 , "abc", ["h"], {"a":"bc"} ] } `)

    node, e := s.GetByPath("test", 0)
    a, _ := node.Bool()
    if e != nil || a != true {
        t.Fatalf("node: %v, err: %v", node, e)
    }

    node, e = s.GetByPath("test", 1)
    b, _ := node.Float64()
    if e != nil || b != 0.1 {
        t.Fatalf("node: %v, err: %v", node, e)
    }

    node, e = s.GetByPath("test", 2)
    c, _ := node.String()
    if e != nil || c != "abc" {
        t.Fatalf("node: %v, err: %v", node, e)
    }

    node, e = s.GetByPath("test", 3)
    arr, _ := node.Array()
    if e != nil || arr[0] != "h" {
        t.Fatalf("node: %v, err: %v", node, e)
    }

    node, e = s.GetByPath("test", 4, "a")
    d, _ := node.String()
    if e != nil || d != "bc" {
        t.Fatalf("node: %v, err: %v", node, e)
    }
}

func TestSearcher_GetByPathErr(t *testing.T) {
    s := NewSearcher(` { "xx" : [] ,"yy" :{ }, "test" : [ true , 0.1 , "abc", ["h"], {"a":"bc"} ], "err1":[a, ] , "err2":{ ,"x":"xx"} } `)
    node, e := s.GetByPath("zz")
    if e == nil {
        t.Fatalf("node: %v, err: %v", node, e)
    }
    s.parser.p = 0
    node, e = s.GetByPath("xx", 4)
    if e == nil {
        t.Fatalf("node: %v, err: %v", node, e)
    }
    s.parser.p = 0
    node, e = s.GetByPath("yy", "a")
    if e == nil {
        t.Fatalf("node: %v, err: %v", node, e)
    }
    s.parser.p = 0
    node, e = s.GetByPath("test", 2, "x")
    if e == nil {
        t.Fatalf("node: %v, err: %v", node, e)
    }
    s.parser.p = 0
    node, e = s.GetByPath("err1", 0)
    if e == nil {
        t.Fatalf("node: %v, err: %v", node, e)
    }
    s.parser.p = 0
    node, e = s.GetByPath("err2", "x")
    if e == nil {
        t.Fatalf("node: %v, err: %v", node, e)
    }
}

func TestLoadIndex(t *testing.T) {
    node, err := NewSearcher(`{"a":[-0, 1, -1.2, -1.2e-10]}`).GetByPath("a")
    if err != nil {
        t.Fatal(err)
    }
    a, _ := node.Index(3).Float64()
    assert.Equal(t, -1.2e-10, a)
    m, _ := node.Array()
    assert.Equal(t, m, []interface{}{
        float64(0),    
        float64(1),
        -1.2,
        -1.2e-10,
    })
}

func TestSearchNotExist(t *testing.T) {
    s := NewSearcher(` { "xx" : [ 0, "" ] ,"yy" :{ "2": "" } } `)
    node, e := s.GetByPath("xx", 2)
    if node.Exists() {
        t.Fatalf("node: %v, err: %v", node, e)
    }
    node, e = s.GetByPath("xx", 1)
    if e != nil || !node.Exists() {
        t.Fatalf("node: %v, err: %v", node, e)
    }
    node, e = s.GetByPath("yy", "3")
    if node.Exists() {
        t.Fatalf("node: %v, err: %v", node, e)
    }
    node, e = s.GetByPath("yy", "2")
    if e != nil || !node.Exists() {
        t.Fatalf("node: %v, err: %v", node, e)
    }
}

func BenchmarkGetOne_Sonic(b *testing.B) {
    b.SetBytes(int64(len(_TwitterJson)))
    ast := NewSearcher(_TwitterJson)
    for i := 0; i < b.N; i++ {
        node, err := ast.GetByPath("statuses", 3, "id")
        if err != nil {
            b.Fatal(err)
        }
        x, _ := node.Int64()
        if x != 249279667666817024 {
            b.Fatal(node.Interface())
        }
    }
}

func BenchmarkGetWithManyCompare_Sonic(b *testing.B) {
    b.SetBytes(int64(len(_LotsCompare)))
    ast := NewSearcher(_LotsCompare)
    for i := 0; i < b.N; i++ {
        node, err := ast.GetByPath("is")
        if err != nil {
            b.Fatal(err)
        }
        x, _ := node.Int64()
        if x != 1 {
            b.Fatal(node.Interface())
        }
    }
}

func BenchmarkGetOne_Parallel_Sonic(b *testing.B) {
    b.SetBytes(int64(len(_TwitterJson)))
    b.RunParallel(func(pb *testing.PB) {
        ast := NewSearcher(_TwitterJson)
        for pb.Next() {
            node, err := ast.GetByPath("statuses", 3, "id")
            if err != nil {
                b.Fatal(err)
            }
            x, _ := node.Int64()
            if x != 249279667666817024 {
                b.Fatal(node.Interface())
            }
        }
    })
}

func BenchmarkSetOne_Sonic(b *testing.B) {
    node, err := NewSearcher(_TwitterJson).GetByPath("statuses", 3)
    if err != nil {
        b.Fatal(err)
    }
    n := NewNumber(strconv.Itoa(math.MaxInt32))
    _, err = node.Set("id", n)
    if err != nil {
        b.Fatal(err)
    }
    b.SetBytes(int64(len(_TwitterJson)))
    b.ReportAllocs()
    b.ResetTimer()
    for i := 0; i < b.N; i++ {
        node, _ := NewSearcher(_TwitterJson).GetByPath("statuses", 3)
        _, _ = node.Set("id", n)
    }
}

func BenchmarkSetOne_Parallel_Sonic(b *testing.B) {
    node, err := NewSearcher(_TwitterJson).GetByPath("statuses", 3)
    if err != nil {
        b.Fatal(err)
    }
    n := NewNumber(strconv.Itoa(math.MaxInt32))
    _, err = node.Set("id", n)
    if err != nil {
        b.Fatal(err)
    }
    b.SetBytes(int64(len(_TwitterJson)))
    b.ReportAllocs()
    b.ResetTimer()
    b.RunParallel(func(pb *testing.PB) {
        for pb.Next() {
            node, _ := NewSearcher(_TwitterJson).GetByPath("statuses", 3)
            _, _ = node.Set("id", n)
        }
    })
}<|MERGE_RESOLUTION|>--- conflicted
+++ resolved
@@ -61,13 +61,8 @@
     if err == nil {
         t.Fatal()
     }
-<<<<<<< HEAD
-    if err.Error() != `"Syntax error at index 5: invalid char\n\n\t{\"a\":]\n\t.....^\n"` {
-        t.Fatal(err.Error())
-=======
     if strings.Index(err.Error(), `"Syntax error at `) != 0 {
         t.Fatal(err)
->>>>>>> 67cffb15
     }
 
     data = `:"b"]`
